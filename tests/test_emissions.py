--- conflicted
+++ resolved
@@ -51,11 +51,7 @@
         emissions = self._emissions.get_private_infra_emissions(
             Energy.from_energy(kwh=0.3),
             GeoMetadata(
-<<<<<<< HEAD
-                country_name="United States", country_iso_code="USA", region="Illinois"
-=======
                 country_iso_code="USA", country_name="United States", region="Illinois"
->>>>>>> 2661df96
             ),
         )
 
@@ -67,11 +63,7 @@
         # WHEN
         emissions = self._emissions.get_private_infra_emissions(
             Energy.from_energy(kwh=0.3),
-<<<<<<< HEAD
-            GeoMetadata(country_name="United States", country_iso_code="USA"),
-=======
             GeoMetadata(country_iso_code="USA", country_name="United States"),
->>>>>>> 2661df96
         )
 
         # THEN
@@ -93,11 +85,7 @@
         # WHEN
         emissions = self._emissions.get_private_infra_emissions(
             Energy.from_energy(kwh=3),
-<<<<<<< HEAD
-            GeoMetadata(country_name="Canada", country_iso_code="CAN"),
-=======
             GeoMetadata(country_iso_code="CAN", country_name="Canada"),
->>>>>>> 2661df96
         )
 
         # THEN
