from typing import List
from uuid import UUID

from carbonserver.api.infra.repositories.repository_runs import SqlAlchemyRepository
from carbonserver.api.schemas import Run, RunCreate


class RunService:
    def __init__(self, run_repository: SqlAlchemyRepository):
        self._repository = run_repository

    def add_run(self, run: RunCreate) -> Run:
        created_run = self._repository.add_run(run)
        return created_run

    def read_run(self, run_id: UUID) -> Run:
        return self._repository.get_one_run(run_id)

<<<<<<< HEAD
    def list_runs(self):
        return self._repository.list_runs()

    def list_runs_from_experiment(self, experiment_id: str):
        return self._repository.get_runs_from_experiment(experiment_id)
=======
    def list_runs(self) -> List[Run]:
        return self._repository.list_runs()
>>>>>>> b3cc0cc2
<|MERGE_RESOLUTION|>--- conflicted
+++ resolved
@@ -16,13 +16,8 @@
     def read_run(self, run_id: UUID) -> Run:
         return self._repository.get_one_run(run_id)
 
-<<<<<<< HEAD
-    def list_runs(self):
+    def list_runs(self) -> List[Run]:
         return self._repository.list_runs()
 
     def list_runs_from_experiment(self, experiment_id: str):
-        return self._repository.get_runs_from_experiment(experiment_id)
-=======
-    def list_runs(self) -> List[Run]:
-        return self._repository.list_runs()
->>>>>>> b3cc0cc2
+        return self._repository.get_runs_from_experiment(experiment_id)