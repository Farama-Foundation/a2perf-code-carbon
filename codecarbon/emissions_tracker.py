"""
Contains implementations of the Public facing API: EmissionsTracker,
OfflineEmissionsTracker and @track_emissions
"""

import logging
import os
import time
import uuid
from abc import ABC, abstractmethod
from datetime import datetime
from functools import wraps
from typing import Callable, List, Optional

from apscheduler.schedulers.background import BackgroundScheduler

from codecarbon.core import cpu, gpu
from codecarbon.core.emissions import Emissions
from codecarbon.core.units import Energy, Time
from codecarbon.core.util import suppress
from codecarbon.external.geography import CloudMetadata, GeoMetadata
from codecarbon.external.hardware import CPU, GPU
from codecarbon.input import DataSource
from codecarbon.output import BaseOutput, EmissionsData, FileOutput

logging.basicConfig(level=os.environ.get("CODECARBON_LOGLEVEL", "WARN"))
logger = logging.getLogger(__name__)


class BaseEmissionsTracker(ABC):
    """
    Primary abstraction with Emissions Tracking functionality.
    Has two abstract methods, `_get_geo_metadata` and `_get_cloud_metadata`
    that are implemented by two concrete classes `OfflineCarbonTracker`
    and `CarbonTracker.`
    """

    def __init__(
        self,
        project_name: str = "codecarbon",
        measure_power_secs: int = 15,
        output_dir: str = ".",
        save_to_file: bool = True,
        gpu_ids: Optional[List] = None,
    ):
        """
        :param project_name: Project name for current experiment run, default name
                             as "codecarbon"
        :param measure_power_secs: Interval (in seconds) to measure hardware power
                                   usage, defaults to 15
        :param output_dir: Directory path to which the experiment details are logged
                           in a CSV file called `emissions.csv`, defaults to current
                           directory
        :param save_to_file: Indicates if the emission artifacts should be logged to a
                             file, defaults to True
        :param gpu_ids: User-specified known gpu ids to track, defaults to None
        """
        self._project_name: str = project_name
        self._measure_power_secs: int = measure_power_secs
        self._start_time: Optional[float] = None
        self._last_measured_time: float = time.time()
        self._output_dir: str = output_dir
        self._total_energy: Energy = Energy.from_energy(kwh=0)
        self._scheduler = BackgroundScheduler()
        self._hardware = list()

        if gpu.is_gpu_details_available():
            logger.info("CODECARBON : Tracking Nvidia GPU via pynvml")
            self._hardware.append(GPU.from_utils(gpu_ids))
        if cpu.is_powergadget_available():
            logger.info("CODECARBON : Tracking Intel CPU via Power Gadget")
            self._hardware.append(
                CPU.from_utils(self._output_dir, "intel_power_gadget")
            )
        elif cpu.is_rapl_available():
            logger.info("CODECARBON : Tracking Intel CPU via RAPL interface")
            self._hardware.append(CPU.from_utils(self._output_dir, "intel_rapl"))

        # Print warning if no supported hardware is found'
        if not self._hardware:
            logger.warning(
                "CODECARBON : No CPU/GPU tracking mode found. This "
                "may be due to your code running on Windows WSL, or due to "
                "unsupported hardware (see "
                "https://github.com/mlco2/codecarbon#infrastructure-support)"
            )

        # Run `self._measure_power` every `measure_power_secs` seconds in a background thread
        self._scheduler.add_job(
            self._measure_power, "interval", seconds=measure_power_secs
        )

        self._data_source = DataSource()
        self._emissions: Emissions = Emissions(self._data_source)
        self.persistence_objs: List[BaseOutput] = list()

        if save_to_file:
            self.persistence_objs.append(
                FileOutput(os.path.join(self._output_dir, "emissions.csv"))
            )

    @suppress(Exception)
    def start(self) -> None:
        """
        Starts tracking the experiment.
        Currently, Nvidia GPUs are supported.
        :return: None
        """

        if self._start_time is not None:
            logger.warning("CODECARBON : Already started tracking")
            return

        self._last_measured_time = self._start_time = time.time()
        self._scheduler.start()

    @suppress(Exception)
    def stop(self) -> Optional[float]:
        """
        Stops tracking the experiment
        :return: CO2 emissions in kgs
        """
        if self._start_time is None:
            logger.error("CODECARBON : Need to first start the tracker")
            return None

        self._scheduler.shutdown()

        self._measure_power()  # Run to calculate the power used from last scheduled measurement to shutdown

        emissions_data = self._prepare_emissions_data()

        for persistence in self.persistence_objs:
            persistence.out(emissions_data)

        return emissions_data.emissions

    def _prepare_emissions_data(self) -> EmissionsData:
        cloud: CloudMetadata = self._get_cloud_metadata()
        duration: Time = Time.from_seconds(time.time() - self._start_time)

        if cloud.is_on_private_infra:
            geo: GeoMetadata = self._get_geo_metadata()
            emissions = self._emissions.get_private_infra_emissions(
                self._total_energy, geo
            )
            country_name = geo.country_name
            country_iso_code = geo.country_iso_code
            region = geo.region
            on_cloud = "N"
            cloud_provider = ""
            cloud_region = ""
        else:
            emissions = self._emissions.get_cloud_emissions(self._total_energy, cloud)
            country_name = self._emissions.get_cloud_country_name(cloud)
            country_iso_code = self._emissions.get_cloud_country_iso_code(cloud)
            region = self._emissions.get_cloud_geo_region(cloud)
            on_cloud = "Y"
            cloud_provider = cloud.provider
            cloud_region = cloud.region

        return EmissionsData(
            timestamp=datetime.now().strftime("%Y-%m-%dT%H:%M:%S"),
            experiment_id=str(uuid.uuid4()),
            project_name=self._project_name,
            duration=duration.seconds,
            emissions=emissions,
            energy_consumed=self._total_energy.kwh,
            country_name=country_name,
            country_iso_code=country_iso_code,
            region=region,
            on_cloud=on_cloud,
            cloud_provider=cloud_provider,
            cloud_region=cloud_region,
        )

    @abstractmethod
    def _get_geo_metadata(self) -> GeoMetadata:
        """
        :return: Metadata containing geographical info
        """
        pass

    @abstractmethod
    def _get_cloud_metadata(self) -> CloudMetadata:
        """
        :return: Metadata containing cloud info
        """
        pass

    def _measure_power(self) -> None:
        """
        A function that is periodically run by the `BackgroundScheduler`
        every `self._measure_power` seconds.
        :return: None
        """
        last_duration = time.time() - self._last_measured_time

        warning_duration = self._measure_power_secs * 3
        if last_duration > warning_duration:
            warn_msg = (
                "CODECARBON : Background scheduler didn't run for a long period"
                + " (%ds), results might be inaccurate"
            )
            logger.warning(warn_msg, last_duration)

        for hardware in self._hardware:
            self._total_energy += Energy.from_power_and_time(
                power=hardware.total_power(), time=Time.from_seconds(last_duration)
            )
            logger.info(
                f"CODECARBON : Energy consumed {hardware.__class__.__name__} : {self._total_energy}"
            )
        self._last_measured_time = time.time()


class OfflineEmissionsTracker(BaseEmissionsTracker):
    """
    Offline implementation of the `EmissionsTracker`
    In addition to the standard arguments, the following are required.
    """

    @suppress(Exception)
    def __init__(
        self,
        *args,
        country_iso_code: Optional[str] = None,
        region: Optional[str] = None,
        cloud_provider: Optional[str] = None,
        cloud_region: Optional[str] = None,
        **kwargs,
    ):
        """
        :param country_iso_code: 3 letter ISO Code of the country where the
                                 experiment is being run
        :param region: The provincial region, for example, California in the US.
                       Currently, this only affects calculations for the United States and Canada
        """
        self._cloud_provider: Optional[str] = cloud_provider
        self._cloud_region: Optional[str] = cloud_region
        self._country_iso_code: Optional[str] = country_iso_code
        self._region: Optional[str] = region if region is None else region.lower()

        if self._cloud_provider:
            if self._cloud_region is None:
                logger.error(
                    "CODECARBON : Cloud Region must not be None if cloud provider is set"
                )

            df = DataSource().get_cloud_emissions_data()
            if (
                len(
                    df.loc[
                        (df["provider"] == self._cloud_provider)
                        & (df["region"] == self._cloud_region)
                    ]
                )
                == 0
            ):
                logger.error(
                    "CODECARBON : Cloud Provider/Region "
                    f"{self._cloud_provider} {self._cloud_region} "
                    "not found in cloud emissions data."
                )
        if self._country_iso_code:
            try:
                self._country_name: str = DataSource().get_global_energy_mix_data()[
                    self._country_iso_code
                ]["countryName"]
            except KeyError as e:
                logger.error(
                    f"CODECARBON : Does not support country with ISO code {self._country_iso_code} "
                    f"Exception occured {e}"
                )

        super().__init__(*args, **kwargs)

    def _get_geo_metadata(self) -> GeoMetadata:
        return GeoMetadata(
            country_iso_code=self._country_iso_code,
            country_name=self._country_name,
            region=self._region,
        )

    def _get_cloud_metadata(self) -> CloudMetadata:
        return CloudMetadata(provider=self._cloud_provider, region=self._cloud_region)


class EmissionsTracker(BaseEmissionsTracker):
    """
    An online emissions tracker that auto infers geographical location,
    using `geojs` API
    """

    def _get_geo_metadata(self) -> GeoMetadata:
        return GeoMetadata.from_geo_js(self._data_source.geo_js_url)

    def _get_cloud_metadata(self) -> CloudMetadata:
        return CloudMetadata.from_utils()


def track_emissions(
    fn: Callable = None,
    project_name: str = "codecarbon",
    measure_power_secs: int = 15,
    output_dir: str = ".",
    save_to_file: bool = True,
    offline: bool = False,
    country_iso_code: Optional[str] = None,
    region: Optional[str] = None,
<<<<<<< HEAD
    cloud_provider: Optional[str] = None,
    cloud_region: Optional[str] = None,
=======
    gpu_ids: Optional[List] = None,
>>>>>>> e30850f5
):
    """
    Decorator that supports both `EmissionsTracker` and `OfflineEmissionsTracker`
    :param fn: Function to be decorated
    :param project_name: Project name for current experiment run,
                         default name as "codecarbon"
    :param measure_power_secs: Interval (in seconds) to measure hardware power usage,
                               defaults to 15
    :param output_dir: Directory path to which the experiment details are logged
                       in a CSV file called `emissions.csv`, defaults to current
                       directory
    :param save_to_file: Indicates if the emission artifacts should be logged to a file,
                         defaults to True
    :param offline: Indicates if the tracker should be run in offline mode
    :param country_iso_code: 3 letter ISO Code of the country where the experiment is
                             being run, required if `offline=True`
    :param region: The provincial region, for example, California in the US.
                   Currently, this only affects calculations for the United States
    :param gpu_ids: User-specified known gpu ids to track, defaults to None
    :return: The decorated function
    """

    def _decorate(fn: Callable):
        @wraps(fn)
        def wrapped_fn(*args, **kwargs):
            if offline:
                if country_iso_code is None and cloud_provider is None:
                    raise Exception(
                        "CODECARBON : Needs ISO Code of the Country for Offline mode"
                    )
                tracker = OfflineEmissionsTracker(
                    project_name=project_name,
                    measure_power_secs=measure_power_secs,
                    output_dir=output_dir,
                    save_to_file=save_to_file,
                    country_iso_code=country_iso_code,
                    region=region,
<<<<<<< HEAD
                    cloud_provider=cloud_provider,
                    cloud_region=cloud_region,
=======
                    gpu_ids=gpu_ids,
>>>>>>> e30850f5
                )
                tracker.start()
                fn(*args, **kwargs)
                tracker.stop()
            else:
                tracker = EmissionsTracker(
                    project_name=project_name,
                    measure_power_secs=measure_power_secs,
                    output_dir=output_dir,
                    save_to_file=save_to_file,
                    gpu_ids=gpu_ids,
                )
                tracker.start()
                fn(*args, **kwargs)
                tracker.stop()

        return wrapped_fn

    if fn:
        return _decorate(fn)
    return _decorate<|MERGE_RESOLUTION|>--- conflicted
+++ resolved
@@ -308,12 +308,9 @@
     offline: bool = False,
     country_iso_code: Optional[str] = None,
     region: Optional[str] = None,
-<<<<<<< HEAD
     cloud_provider: Optional[str] = None,
     cloud_region: Optional[str] = None,
-=======
     gpu_ids: Optional[List] = None,
->>>>>>> e30850f5
 ):
     """
     Decorator that supports both `EmissionsTracker` and `OfflineEmissionsTracker`
@@ -332,6 +329,8 @@
                              being run, required if `offline=True`
     :param region: The provincial region, for example, California in the US.
                    Currently, this only affects calculations for the United States
+    :param cloud_provider: The cloud provider specified for estimating emissions intensity, defaults to None
+    :param cloud_region: The region of the cloud data center, defaults to None
     :param gpu_ids: User-specified known gpu ids to track, defaults to None
     :return: The decorated function
     """
@@ -351,12 +350,9 @@
                     save_to_file=save_to_file,
                     country_iso_code=country_iso_code,
                     region=region,
-<<<<<<< HEAD
                     cloud_provider=cloud_provider,
                     cloud_region=cloud_region,
-=======
                     gpu_ids=gpu_ids,
->>>>>>> e30850f5
                 )
                 tracker.start()
                 fn(*args, **kwargs)
