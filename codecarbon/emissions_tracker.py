"""
Contains implementations of the Public facing API: EmissionsTracker,
OfflineEmissionsTracker and @track_emissions
"""

import logging
import os
import time
import uuid
from abc import ABC, abstractmethod
from datetime import datetime
from functools import wraps
from typing import Callable, List, Optional

from apscheduler.schedulers.background import BackgroundScheduler

from codecarbon.core import co2_signal, cpu, gpu
from codecarbon.core.emissions import Emissions
from codecarbon.core.units import Energy, Time
from codecarbon.core.util import suppress
from codecarbon.external.geography import CloudMetadata, GeoMetadata
from codecarbon.external.hardware import CPU, GPU
from codecarbon.input import DataSource
from codecarbon.output import BaseOutput, EmissionsData, FileOutput, HTTPOutput

logging.getLogger("codecarbon").setLevel(
    level=os.environ.get("CODECARBON_LOGLEVEL", "WARN")
)
logger = logging.getLogger(__name__)


class BaseEmissionsTracker(ABC):
    """
    Primary abstraction with Emissions Tracking functionality.
    Has two abstract methods, `_get_geo_metadata` and `_get_cloud_metadata`
    that are implemented by two concrete classes `OfflineCarbonTracker`
    and `CarbonTracker.`
    """

    def __init__(
        self,
        project_name: str = "codecarbon",
        measure_power_secs: int = 15,
        output_dir: str = ".",
        save_to_file: bool = True,
        gpu_ids: Optional[List] = None,
<<<<<<< HEAD
        emissions_endpoint: Optional[str] = None,
=======
        co2_signal_api_token: Optional[str] = None,
>>>>>>> 506c9818
    ):
        """
        :param project_name: Project name for current experiment run, default name
                             as "codecarbon"
        :param measure_power_secs: Interval (in seconds) to measure hardware power
                                   usage, defaults to 15
        :param output_dir: Directory path to which the experiment details are logged
                           in a CSV file called `emissions.csv`, defaults to current
                           directory
        :param save_to_file: Indicates if the emission artifacts should be logged to a
                             file, defaults to True
        :param gpu_ids: User-specified known gpu ids to track, defaults to None
<<<<<<< HEAD
        :param emissions_endpoint: Optional URL of http endpoint for sending emissions data
=======
        :param co2_signal_api_token: API token for co2signal.com (requires sign-up for free beta)
>>>>>>> 506c9818
        """
        self._project_name: str = project_name
        self._measure_power_secs: int = measure_power_secs
        self._start_time: Optional[float] = None
        self._last_measured_time: float = time.time()
        self._output_dir: str = output_dir
        self._total_energy: Energy = Energy.from_energy(kwh=0)
        self._scheduler = BackgroundScheduler()
        self._hardware = list()

        if gpu.is_gpu_details_available():
            logger.info("CODECARBON : Tracking Nvidia GPU via pynvml")
            self._hardware.append(GPU.from_utils(gpu_ids))
        if cpu.is_powergadget_available():
            logger.info("CODECARBON : Tracking Intel CPU via Power Gadget")
            self._hardware.append(
                CPU.from_utils(self._output_dir, "intel_power_gadget")
            )
        elif cpu.is_rapl_available():
            logger.info("CODECARBON : Tracking Intel CPU via RAPL interface")
            self._hardware.append(CPU.from_utils(self._output_dir, "intel_rapl"))

        # Print warning if no supported hardware is found'
        if not self._hardware:
            logger.warning(
                "CODECARBON : No CPU/GPU tracking mode found. This "
                "may be due to your code running on Windows WSL, or due to "
                "unsupported hardware (see "
                "https://github.com/mlco2/codecarbon#infrastructure-support)"
            )

        # Run `self._measure_power` every `measure_power_secs` seconds in a background thread
        self._scheduler.add_job(
            self._measure_power, "interval", seconds=measure_power_secs
        )

        self._data_source = DataSource()
        self._emissions: Emissions = Emissions(self._data_source)
        self.persistence_objs: List[BaseOutput] = list()

        if save_to_file:
            self.persistence_objs.append(
                FileOutput(os.path.join(self._output_dir, "emissions.csv"))
            )

<<<<<<< HEAD
        if emissions_endpoint:
            self.persistence_objs.append(HTTPOutput(emissions_endpoint))
=======
        if co2_signal_api_token:
            co2_signal.CO2_SIGNAL_API_TOKEN = co2_signal_api_token
>>>>>>> 506c9818

    @suppress(Exception)
    def start(self) -> None:
        """
        Starts tracking the experiment.
        Currently, Nvidia GPUs are supported.
        :return: None
        """

        if self._start_time is not None:
            logger.warning("CODECARBON : Already started tracking")
            return

        self._last_measured_time = self._start_time = time.time()
        self._scheduler.start()

    @suppress(Exception)
    def stop(self) -> Optional[float]:
        """
        Stops tracking the experiment
        :return: CO2 emissions in kgs
        """
        if self._start_time is None:
            logger.error("CODECARBON : Need to first start the tracker")
            return None

        self._scheduler.shutdown()

        self._measure_power()  # Run to calculate the power used from last scheduled measurement to shutdown

        emissions_data = self._prepare_emissions_data()

        for persistence in self.persistence_objs:
            persistence.out(emissions_data)

        return emissions_data.emissions

    def _prepare_emissions_data(self) -> EmissionsData:
        cloud: CloudMetadata = self._get_cloud_metadata()
        geo: GeoMetadata = self._get_geo_metadata()
        duration: Time = Time.from_seconds(time.time() - self._start_time)

        if cloud.is_on_private_infra:
            emissions = self._emissions.get_private_infra_emissions(
                self._total_energy, geo
            )
            country_name = geo.country_name
            country_iso_code = geo.country_iso_code
            region = geo.region
            on_cloud = "N"
            cloud_provider = ""
            cloud_region = ""
        else:
            emissions = self._emissions.get_cloud_emissions(self._total_energy, cloud)
            country_name = self._emissions.get_cloud_country_name(cloud)
            country_iso_code = self._emissions.get_cloud_country_iso_code(cloud)
            region = self._emissions.get_cloud_geo_region(cloud)
            on_cloud = "Y"
            cloud_provider = cloud.provider
            cloud_region = cloud.region

        return EmissionsData(
            timestamp=datetime.now().strftime("%Y-%m-%dT%H:%M:%S"),
            experiment_id=str(uuid.uuid4()),
            project_name=self._project_name,
            duration=duration.seconds,
            emissions=emissions,
            energy_consumed=self._total_energy.kwh,
            country_name=country_name,
            country_iso_code=country_iso_code,
            region=region,
            on_cloud=on_cloud,
            cloud_provider=cloud_provider,
            cloud_region=cloud_region,
        )

    @abstractmethod
    def _get_geo_metadata(self) -> GeoMetadata:
        """
        :return: Metadata containing geographical info
        """
        pass

    @abstractmethod
    def _get_cloud_metadata(self) -> CloudMetadata:
        """
        :return: Metadata containing cloud info
        """
        pass

    def _measure_power(self) -> None:
        """
        A function that is periodically run by the `BackgroundScheduler`
        every `self._measure_power` seconds.
        :return: None
        """
        last_duration = time.time() - self._last_measured_time

        warning_duration = self._measure_power_secs * 3
        if last_duration > warning_duration:
            warn_msg = (
                "CODECARBON : Background scheduler didn't run for a long period"
                + " (%ds), results might be inaccurate"
            )
            logger.warning(warn_msg, last_duration)

        for hardware in self._hardware:
            self._total_energy += Energy.from_power_and_time(
                power=hardware.total_power(), time=Time.from_seconds(last_duration)
            )
            logger.info(
                f"CODECARBON : Energy consumed {hardware.__class__.__name__} : {self._total_energy}"
            )
        self._last_measured_time = time.time()


class OfflineEmissionsTracker(BaseEmissionsTracker):
    """
    Offline implementation of the `EmissionsTracker`
    In addition to the standard arguments, the following are required.
    """

    @suppress(Exception)
    def __init__(
        self,
        country_iso_code: str,
        *args,
        region: Optional[str] = None,
        country_2letter_iso_code: Optional[str] = None,
        **kwargs,
    ):
        """
        :param country_iso_code: 3 letter ISO Code of the country where the
                                 experiment is being run
        :param region: The provincial region, for example, California in the US.
                       Currently, this only affects calculations for the United States
        :param country_2letter_iso_code: For use with the CO2Signal emissions API.
            See http://api.electricitymap.org/v3/zones for a list of codes and their corresponding locations.
        """
        # TODO: Currently we silently use a default value of Canada.
        # Decide if we should fail with missing args.
        self._country_iso_code: str = (
            "CAN" if country_iso_code is None else country_iso_code
        )
        try:
            self._country_name: str = (
                DataSource()
                .get_global_energy_mix_data()
                .get(self._country_iso_code)
                .get("countryName")
            )
        except Exception as e:
            logger.error(
                f"CODECARBON : Does not support country with ISO code {self._country_iso_code} "
                f"Exception occured {e}"
            )

        self._region: Optional[str] = region if region is None else region.lower()
        self.country_2letter_iso_code: Optional[str] = (
            country_2letter_iso_code.upper() if country_2letter_iso_code else None
        )
        super().__init__(*args, **kwargs)

    def _get_geo_metadata(self) -> GeoMetadata:
        return GeoMetadata(
            country_iso_code=self._country_iso_code,
            country_name=self._country_name,
            region=self._region,
            country_2letter_iso_code=self.country_2letter_iso_code,
        )

    def _get_cloud_metadata(self) -> CloudMetadata:
        return CloudMetadata(provider=None, region=None)


class EmissionsTracker(BaseEmissionsTracker):
    """
    An online emissions tracker that auto infers geographical location,
    using `geojs` API
    """

    def _get_geo_metadata(self) -> GeoMetadata:
        return GeoMetadata.from_geo_js(self._data_source.geo_js_url)

    def _get_cloud_metadata(self) -> CloudMetadata:
        return CloudMetadata.from_utils()


def track_emissions(
    fn: Callable = None,
    project_name: str = "codecarbon",
    measure_power_secs: int = 15,
    output_dir: str = ".",
    save_to_file: bool = True,
    offline: bool = False,
    country_iso_code: Optional[str] = None,
    region: Optional[str] = None,
    gpu_ids: Optional[List] = None,
):
    """
    Decorator that supports both `EmissionsTracker` and `OfflineEmissionsTracker`
    :param fn: Function to be decorated
    :param project_name: Project name for current experiment run,
                         default name as "codecarbon"
    :param measure_power_secs: Interval (in seconds) to measure hardware power usage,
                               defaults to 15
    :param output_dir: Directory path to which the experiment details are logged
                       in a CSV file called `emissions.csv`, defaults to current
                       directory
    :param save_to_file: Indicates if the emission artifacts should be logged to a file,
                         defaults to True
    :param offline: Indicates if the tracker should be run in offline mode
    :param country_iso_code: 3 letter ISO Code of the country where the experiment is
                             being run, required if `offline=True`
    :param region: The provincial region, for example, California in the US.
                   Currently, this only affects calculations for the United States
    :param gpu_ids: User-specified known gpu ids to track, defaults to None
    :return: The decorated function
    """

    def _decorate(fn: Callable):
        @wraps(fn)
        def wrapped_fn(*args, **kwargs):
            if offline:
                if country_iso_code is None:
                    raise Exception(
                        "CODECARBON : Needs ISO Code of the Country for Offline mode"
                    )
                tracker = OfflineEmissionsTracker(
                    project_name=project_name,
                    measure_power_secs=measure_power_secs,
                    output_dir=output_dir,
                    save_to_file=save_to_file,
                    country_iso_code=country_iso_code,
                    region=region,
                    gpu_ids=gpu_ids,
                )
                tracker.start()
                fn(*args, **kwargs)
                tracker.stop()
            else:
                tracker = EmissionsTracker(
                    project_name=project_name,
                    measure_power_secs=measure_power_secs,
                    output_dir=output_dir,
                    save_to_file=save_to_file,
                    gpu_ids=gpu_ids,
                )
                tracker.start()
                fn(*args, **kwargs)
                tracker.stop()

        return wrapped_fn

    if fn:
        return _decorate(fn)
    return _decorate<|MERGE_RESOLUTION|>--- conflicted
+++ resolved
@@ -44,11 +44,8 @@
         output_dir: str = ".",
         save_to_file: bool = True,
         gpu_ids: Optional[List] = None,
-<<<<<<< HEAD
         emissions_endpoint: Optional[str] = None,
-=======
         co2_signal_api_token: Optional[str] = None,
->>>>>>> 506c9818
     ):
         """
         :param project_name: Project name for current experiment run, default name
@@ -61,11 +58,8 @@
         :param save_to_file: Indicates if the emission artifacts should be logged to a
                              file, defaults to True
         :param gpu_ids: User-specified known gpu ids to track, defaults to None
-<<<<<<< HEAD
         :param emissions_endpoint: Optional URL of http endpoint for sending emissions data
-=======
         :param co2_signal_api_token: API token for co2signal.com (requires sign-up for free beta)
->>>>>>> 506c9818
         """
         self._project_name: str = project_name
         self._measure_power_secs: int = measure_power_secs
@@ -111,13 +105,11 @@
                 FileOutput(os.path.join(self._output_dir, "emissions.csv"))
             )
 
-<<<<<<< HEAD
         if emissions_endpoint:
             self.persistence_objs.append(HTTPOutput(emissions_endpoint))
-=======
+            
         if co2_signal_api_token:
             co2_signal.CO2_SIGNAL_API_TOKEN = co2_signal_api_token
->>>>>>> 506c9818
 
     @suppress(Exception)
     def start(self) -> None:
